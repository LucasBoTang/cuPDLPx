--- conflicted
+++ resolved
@@ -100,12 +100,9 @@
         return;
     }
     fprintf(outfile, "Termination Reason: %s\n",
-<<<<<<< HEAD
-            termination_reason_tToString(result->termination_reason));
+            termination_reason_to_string(result->termination_reason));
     fprintf(outfile, "Precondition Time (sec): %e\n", result->rescaling_time_sec);
-=======
             termination_reason_to_string(result->termination_reason));
->>>>>>> fbc2e189
     fprintf(outfile, "Runtime (sec): %e\n", result->cumulative_time_sec);
     fprintf(outfile, "Iterations Count: %d\n", result->total_count);
     fprintf(outfile, "Primal Objective Value: %e\n",
